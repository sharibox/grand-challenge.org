sudo: required

services:
  - docker

language: python

python:
  - 3.6

env:
  - DOCKER_COMPOSE_VERSION=1.21.2

before_install:
  - sudo apt-get update
  - sudo rm /usr/local/bin/docker-compose
  - curl -L https://github.com/docker/compose/releases/download/${DOCKER_COMPOSE_VERSION}/docker-compose-`uname -s`-`uname -m` > docker-compose
  - chmod +x docker-compose
  - sudo mv docker-compose /usr/local/bin
  - pip install codecov pytest-cov
  - sudo mkdir -p /tmp/coverage
  - sudo chmod a+w /tmp/coverage

install:
  - docker-compose up --build -d

script:
<<<<<<< HEAD
  - docker-compose run --rm -v /tmp/coverage:/tmp/coverage web dockerize -wait tcp://db:3306 -timeout 30s bash -c "[ -e /static ] || rm -rf /static && python manage.py collectstatic --noinput && COVERAGE_FILE=/tmp/coverage/.coverage py.test --cov-report= --cov=."
=======
  - docker-compose run --rm -v /tmp/coverage:/tmp/coverage web dockerize -wait tcp://postgres:5432 -timeout 30s bash -c "python manage.py collectstatic --noinput && COVERAGE_FILE=/tmp/coverage/.coverage py.test --cov-report= --cov=."
>>>>>>> fea1417f

after_success:
  - mv /tmp/coverage/.coverage .coverage.docker
  - coverage combine
  - codecov
<|MERGE_RESOLUTION|>--- conflicted
+++ resolved
@@ -25,11 +25,7 @@
   - docker-compose up --build -d
 
 script:
-<<<<<<< HEAD
-  - docker-compose run --rm -v /tmp/coverage:/tmp/coverage web dockerize -wait tcp://db:3306 -timeout 30s bash -c "[ -e /static ] || rm -rf /static && python manage.py collectstatic --noinput && COVERAGE_FILE=/tmp/coverage/.coverage py.test --cov-report= --cov=."
-=======
-  - docker-compose run --rm -v /tmp/coverage:/tmp/coverage web dockerize -wait tcp://postgres:5432 -timeout 30s bash -c "python manage.py collectstatic --noinput && COVERAGE_FILE=/tmp/coverage/.coverage py.test --cov-report= --cov=."
->>>>>>> fea1417f
+  - docker-compose run --rm -v /tmp/coverage:/tmp/coverage web dockerize -wait tcp://postgres:5432 -timeout 30s bash -c "[ -e /static ] || rm -rf /static && python manage.py collectstatic --noinput && COVERAGE_FILE=/tmp/coverage/.coverage py.test --cov-report= --cov=."
 
 after_success:
   - mv /tmp/coverage/.coverage .coverage.docker

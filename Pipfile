[[source]]

verify_ssl = true
url = "https://pypi.python.org/simple"
name = "pypi"


[dev-packages]

pytest-django = "*"
pytest-cov = "*"
pytest-mock = "*"
factory-boy = "*"
django-debug-toolbar = "*"
black = "==18.3a2"
sphinx-autobuild = "*"
sphinx = "*"

[packages]

"beautifulsoup4" = "*"
celery = "*"
django = "<2.1"
django-countries = "*"
django-crispy-forms = "*"
django-userena-ce = "*"
djangorestframework = "*"
docker = "*"
jsonpath-rw = "*"
matplotlib = "*"
mysqlclient = "*"
"oauth2" = "*"
python-magic = "*"
python-memcached = "*"
pytz = "*"
social-auth-app-django = "*"
xlrd = "*"
gunicorn = "*"
django-ckeditor = "==5.4.0"
raven = "*"
<<<<<<< HEAD
opbeat = "*"
django-celery-email = "*"
minio = "*"
=======
django-celery-email = "*"
>>>>>>> fe3d74f2
<|MERGE_RESOLUTION|>--- conflicted
+++ resolved
@@ -38,10 +38,5 @@
 gunicorn = "*"
 django-ckeditor = "==5.4.0"
 raven = "*"
-<<<<<<< HEAD
-opbeat = "*"
 django-celery-email = "*"
-minio = "*"
-=======
-django-celery-email = "*"
->>>>>>> fe3d74f2
+minio = "*"